[package]
name = "testcontainers-modules"
version = "0.12.1"
description = "Community maintained modules for Testcontainers for Rust"
categories = ["development-tools::testing"]
edition = "2021"
rust-version = "1.82"
repository = "https://github.com/testcontainers/testcontainers-rs-modules-community"
keywords = ["docker", "testcontainers"]
license = "MIT"

[package.metadata.docs.rs]
all-features = true
rustdoc-args = ["--cfg", "docsrs"]

[features]
default = []
azurite = []
blocking = ["testcontainers/blocking"]
watchdog = ["testcontainers/watchdog"]
http_wait = ["testcontainers/http_wait"]
properties-config = ["testcontainers/properties-config"]
json = ["serde", "serde_json"]
anvil = []
arrow_flightsql = []
clickhouse = ["http_wait"]
cratedb = []
cncf_distribution = []
consul = []
dex = ["http_wait", "json"]
dynamodb = []
databend = ["http_wait"]
elastic_search = []
elasticmq = []
gitea = ["http_wait", "dep:rcgen"]
google_cloud_sdk_emulators = []
hashicorp_vault = ["http_wait"]
k3s = []
kafka = []
localstack = []
mariadb = []
meilisearch = ["http_wait", "dep:parse-display"]
minio = []
mongo = []
mosquitto = []
mssql_server = []
mysql = []
nats = []
neo4j = []
oracle = []
orientdb = []
openldap = ["dep:parse-display"]
parity = []
zitadel = ["http_wait"]
postgres = []
rabbitmq = []
redis = []
scylladb = []
solr = []
surrealdb = []
trufflesuite_ganachecli = []
victoria_metrics = []
valkey = []
zookeeper = []
cockroach_db = []
kwok = []
pulsar = []
rqlite = ["http_wait"]
weaviate = ["http_wait"]

[dependencies]
parse-display = { version = "0.10", optional = true, default-features = false, features = [
] }
rcgen = { version = "0.13.1", features = [
    "pem",
    "ring",
], default-features = false, optional = true }
serde = { version = "1.0.217", features = ["derive"], optional = true }
serde_json = { version = "1.0.138", optional = true }
testcontainers = { version = "0.24.0" }


[dev-dependencies]
alloy-network = "0.11.1"
alloy-provider = "0.11.1"
alloy-transport-http = "1.0.7"
arrow-flight = { version = "55.1.0", features = ["flight-sql-experimental"] }
async-nats = "0.42.0"
aws-config = "1.0.1"
aws-sdk-dynamodb = "1.2.0"
aws-sdk-s3 = "1.2.0"
aws-sdk-sqs = "1.2.0"
aws-types = "1.0.1"
bollard = "0.18.1"
databend-driver = "0.27.3"
futures = "0.3"
lapin = "3.0.0"
ldap3 = "0.11.5"
meilisearch-sdk = "0.28.0"
mongodb = "3.0.1"
mysql = "26.0.0"
neo4rs = "0.8.0"
oracle = "0.6.0"
postgres = "0.19.7"
pretty_env_logger = "0.5.0"
rdkafka = "0.37.0"
redis = { version = "0.32.2", features = ["json"] }
reqwest = { version = "0.12.5", features = [
    "blocking",
    "json",
    "rustls-tls",
    "rustls-tls-native-roots",
], default-features = false }
retry = "2.0.0"
rustls = { version = "0.23.2", features = ["ring"] }
<<<<<<< HEAD
serde = { version = "1.0.188", features = ["derive"] }
serde_json = "1.0.107"
serial_test = "3.1.1"
surrealdb = { version = "1.2.0" }
=======
scylla = "1.0.0"
serde = { version = "1.0.217", features = ["derive"] }
serde_json = { version = "1.0.138" }
surrealdb = { version = "2.2.1" }
>>>>>>> d139fcbc
tar = "0.4.40"
testcontainers = { version = "0.24.0", features = ["blocking"] }
# To use Tiberius on macOS, rustls is needed instead of native-tls
# https://github.com/prisma/tiberius/tree/v0.12.2#encryption-tlsssl
tiberius = { version = "0.12.3", default-features = false, features = [
    "tds73",
    "rustls",
] }
tokio = { version = "1", features = ["macros"] }
tokio-util = { version = "0.7.10", features = ["compat"] }
tokio-zookeeper = "0.4.0"
kube = { version = "0.99.0", default-features = false, features = [
    "client",
    "runtime",
    "rustls-tls",
] }
k8s-openapi = { version = "0.24", features = ["v1_29"] }
clickhouse = { version = "0.13" }
vaultrs = "0.7.2"
openssl-sys = { version = "0.9.103", features = ["vendored"] }
native-tls = { version = "0.2.12", features = ["vendored"] }
pulsar = "6.3"
rqlite-rs = "0.6"
azure_core = "0.21.0"
azure_storage_blobs = "0.21.0"
azure_storage = "0.21.0"
base64 = "0.22.1"

[[example]]
name = "postgres"
required-features = ["postgres"]

[[example]]
name = "localstack"
required-features = ["localstack"]

[[example]]
name = "neo4j"
required-features = ["neo4j"]

[[example]]
name = "mssql_server"
required-features = ["mssql_server"]

[[example]]
name = "surrealdb"
required-features = ["surrealdb"]

[[example]]
name = "mongo"
required-features = ["mongo"]

[[example]]
name = "openldap"
required-features = ["openldap"]

[[example]]
name = "nats"
required-features = ["nats"]

[[example]]
name = "rqlite"
required-features = ["rqlite"]

[[example]]
name = "zitadel"
required-features = ["zitadel", "postgres"]

[[example]]
name = "azurite"
required-features = ["azurite"]<|MERGE_RESOLUTION|>--- conflicted
+++ resolved
@@ -113,17 +113,11 @@
 ], default-features = false }
 retry = "2.0.0"
 rustls = { version = "0.23.2", features = ["ring"] }
-<<<<<<< HEAD
-serde = { version = "1.0.188", features = ["derive"] }
-serde_json = "1.0.107"
-serial_test = "3.1.1"
-surrealdb = { version = "1.2.0" }
-=======
 scylla = "1.0.0"
 serde = { version = "1.0.217", features = ["derive"] }
 serde_json = { version = "1.0.138" }
+serial_test = "3.1.1"
 surrealdb = { version = "2.2.1" }
->>>>>>> d139fcbc
 tar = "0.4.40"
 testcontainers = { version = "0.24.0", features = ["blocking"] }
 # To use Tiberius on macOS, rustls is needed instead of native-tls
