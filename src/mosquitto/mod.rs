--- conflicted
+++ resolved
@@ -44,11 +44,7 @@
 
     fn ready_conditions(&self) -> Vec<WaitFor> {
         vec![WaitFor::message_on_stderr(format!(
-<<<<<<< HEAD
-            "mosquitto version {TAG} running"
-=======
             "mosquitto version {TAG} running",
->>>>>>> 9989349b
         ))]
     }
 
