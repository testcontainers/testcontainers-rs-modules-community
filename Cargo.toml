[package]
name = "testcontainers-modules"
version = "0.7.1"
description = "Community maintained modules for Testcontainers for Rust"
categories = ["development-tools::testing"]
edition = "2021"
rust-version = "1.75"
repository = "https://github.com/testcontainers/testcontainers-rs-modules-community"
keywords = ["docker", "testcontainers"]
license = "MIT"

[package.metadata.docs.rs]
all-features = true
rustdoc-args = ["--cfg", "docsrs"]

[features]
default = []
blocking = ["testcontainers/blocking"]
clickhouse = []
cncf_distribution = []
consul = []
dynamodb = []
elastic_search = []
elasticmq = []
google_cloud_sdk_emulators = []
hashicorp_vault = []
k3s = []
kafka = []
localstack = []
mariadb = []
meilisearch = []
minio = []
mongo = []
mosquitto = []
mssql_server = []
mysql = []
nats = []
neo4j = []
oracle = []
orientdb = []
parity = []
postgres = []
rabbitmq = []
redis = []
solr = []
surrealdb = []
trufflesuite_ganachecli = []
victoria_metrics = []
zookeeper = []
cockroach_db = []
kwok = []

[dependencies]
<<<<<<< HEAD
testcontainers = { git = "https://github.com/testcontainers/testcontainers-rs.git" }
=======
testcontainers = { version = "0.19.0" }
>>>>>>> bccc7ffb

[dev-dependencies]
async-nats = "0.35.0"
aws-config = "1.0.1"
aws-sdk-dynamodb = "1.2.0"
aws-sdk-s3 = "1.2.0"
aws-sdk-sqs = "1.2.0"
aws-types = "1.0.1"
bollard = "0.16"
futures = "0.3"
lapin = "2.3.1"
meilisearch-sdk = "0.26.1"
mongodb = "2.6.1"
mysql = "25.0.0"
neo4rs = "0.7.0"
oracle = "0.6.0"
postgres = "0.19.7"
pretty_env_logger = "0.5.0"
rdkafka = "0.36.0"
redis = { version = "0.25.0", features = ["json"] }
reqwest = { version = "0.12.5", features = ["blocking", "json", "rustls-tls", "rustls-tls-native-roots"], default-features = false }
retry = "2.0.0"
rustls = { version = "0.23.2", features = ["ring"] }
serde = { version = "1.0.188", features = ["derive"] }
serde_json = "1.0.107"
surrealdb = { version = "1.2.0" }
tar = "0.4.40"
<<<<<<< HEAD
testcontainers = { git = "https://github.com/testcontainers/testcontainers-rs.git", features = ["blocking"] }
=======
testcontainers = { version = "0.19.0", features = ["blocking"] }
>>>>>>> bccc7ffb
# To use Tiberius on macOS, rustls is needed instead of native-tls
# https://github.com/prisma/tiberius/tree/v0.12.2#encryption-tlsssl
tiberius = { version = "0.12.2", default-features = false, features = [
    "tds73",
    "rustls",
] }
tokio = { version = "1", features = ["macros"] }
tokio-util = { version = "0.7.10", features = ["compat"] }
zookeeper-client = { version = "0.8.0" }
kube = { version = "0.90.0", default-features = false, features = ["client", "rustls-tls"] }
k8s-openapi = { version = "0.21.1", features = ["v1_29"] }
clickhouse = "0.11.6"
vaultrs = "0.7.2"

[[example]]
name = "postgres"
required-features = ["postgres"]

[[example]]
name = "localstack"
required-features = ["localstack"]

[[example]]
name = "neo4j"
required-features = ["neo4j"]

[[example]]
name = "mssql_server"
required-features = ["mssql_server"]

[[example]]
name = "surrealdb"
required-features = ["surrealdb"]<|MERGE_RESOLUTION|>--- conflicted
+++ resolved
@@ -51,11 +51,8 @@
 kwok = []
 
 [dependencies]
-<<<<<<< HEAD
 testcontainers = { git = "https://github.com/testcontainers/testcontainers-rs.git" }
-=======
-testcontainers = { version = "0.19.0" }
->>>>>>> bccc7ffb
+
 
 [dev-dependencies]
 async-nats = "0.35.0"
@@ -83,11 +80,7 @@
 serde_json = "1.0.107"
 surrealdb = { version = "1.2.0" }
 tar = "0.4.40"
-<<<<<<< HEAD
 testcontainers = { git = "https://github.com/testcontainers/testcontainers-rs.git", features = ["blocking"] }
-=======
-testcontainers = { version = "0.19.0", features = ["blocking"] }
->>>>>>> bccc7ffb
 # To use Tiberius on macOS, rustls is needed instead of native-tls
 # https://github.com/prisma/tiberius/tree/v0.12.2#encryption-tlsssl
 tiberius = { version = "0.12.2", default-features = false, features = [
