--- conflicted
+++ resolved
@@ -76,30 +76,21 @@
 
 
 [dev-dependencies]
-<<<<<<< HEAD
-alloy-network = "0.11.1"
-alloy-provider = "0.11.1"
-alloy-transport-http = "0.11.1"
-async-nats = "0.39.0"
-=======
 # Work around feature incompatibility in Chrono and arrow-arith
 # https://github.com/apache/arrow-rs/issues/7196
 # TODO: Remove when we can update databend-driver
 chrono = "= 0.4.39"
 
-alloy-network = "0.9.2"
-alloy-provider = "0.9.2"
-alloy-transport-http = "0.9.2"
-async-nats = "0.38.0"
->>>>>>> 83d84b82
+alloy-network = "0.11.1"
+alloy-provider = "0.11.1"
+alloy-transport-http = "0.11.1"
+async-nats = "0.39.0"
 aws-config = "1.0.1"
 aws-sdk-dynamodb = "1.2.0"
 aws-sdk-s3 = "1.2.0"
 aws-sdk-sqs = "1.2.0"
 aws-types = "1.0.1"
 bollard = "0.18.1"
-# TODO: drop pinned version once databend-driver is updated
-chrono = { version = "=0.4.39" }
 databend-driver = "0.26.1"
 futures = "0.3"
 lapin = "2.3.1"
