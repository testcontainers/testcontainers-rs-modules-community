--- conflicted
+++ resolved
@@ -122,12 +122,9 @@
 required-features = ["surrealdb"]
 
 [[example]]
-<<<<<<< HEAD
-name = "openldap"
-required-features = ["openldap"]
+name = "mongo"
+required-features = ["mongo"]
 
 [[example]]
-=======
->>>>>>> de74de39
-name = "mongo"
-required-features = ["mongo"]+name = "openldap"
+required-features = ["openldap"]