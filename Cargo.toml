--- conflicted
+++ resolved
@@ -64,11 +64,7 @@
 serde_json = "1.0.107"
 tokio = { version = "1", features = ["macros"] }
 tokio-util = { version = "0.7.10", features = ["compat"] }
-<<<<<<< HEAD
-zookeeper-client = { version = "0.6.0" }
-=======
 zookeeper-client = {  version = "0.7.1" }
->>>>>>> d4ecc076
 # To use Tiberius on macOS, rustls is needed instead of native-tls
 # https://github.com/prisma/tiberius/tree/v0.12.2#encryption-tlsssl
 tiberius = { version = "0.12.2", default-features = false, features = [
