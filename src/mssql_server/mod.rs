--- conflicted
+++ resolved
@@ -19,7 +19,7 @@
 ///
 /// let mssql_server = mssql_server::MssqlServer::default().with_accept_eula().start().unwrap();
 /// let ado_connection_string = format!(
-///    "Server=tcp:{},{};Database=test;User Id=sa;Password=Strong@Passw0rd;TrustServerCertificate=True;",
+///    "Server=tcp:{},{};Database=test;User Id=sa;Password=yourStrong(!)Password;TrustServerCertificate=True;",
 ///    mssql_server.get_host().unwrap(),
 ///    mssql_server.get_host_port_ipv4(1433).unwrap()
 /// );
@@ -44,7 +44,7 @@
 ///
 /// The SA user password. This password is required to conform to the
 /// [strong password policy](https://learn.microsoft.com/en-us/sql/relational-databases/security/password-policy?view=sql-server-ver15#password-complexity).
-/// The default value is `Strong@Passw0rd`.
+/// The default value is `yourStrong(!)Password`.
 ///
 /// ## `MSSQL_PID`
 ///
@@ -58,11 +58,7 @@
 impl MssqlServer {
     const NAME: &'static str = "mcr.microsoft.com/mssql/server";
     const TAG: &'static str = "2022-CU14-ubuntu-22.04";
-<<<<<<< HEAD
-    const DEFAULT_SA_PASSWORD: &'static str = "Strong@Passw0rd";
-=======
     const DEFAULT_SA_PASSWORD: &'static str = "yourStrong(!)Password";
->>>>>>> ebf549f7
 
     /// Sets the password as `MSSQL_SA_PASSWORD`.
     pub fn with_sa_password(mut self, password: impl Into<String>) -> Self {
@@ -168,30 +164,6 @@
         Ok(())
     }
 
-<<<<<<< HEAD
-    #[tokio::test]
-    async fn custom_version() -> Result<(), Box<dyn error::Error>> {
-        let image = MssqlServer::default()
-            .with_accept_eula()
-            .with_tag("2019-CU23-ubuntu-20.04");
-        let container = image.start().await?;
-        let config = new_config(
-            container.get_host().await?,
-            container.get_host_port_ipv4(1433).await?,
-            "Strong@Passw0rd",
-        );
-        let mut client = get_mssql_client(config).await?;
-
-        let stream = client.query("SELECT @@VERSION", &[]).await?;
-        let row = stream.into_row().await?.unwrap();
-
-        assert!(row.get::<&str, _>(0).unwrap().contains("2019"));
-
-        Ok(())
-    }
-
-=======
->>>>>>> ebf549f7
     async fn get_mssql_client(
         config: Config,
     ) -> Result<Client<Compat<TcpStream>>, Box<dyn error::Error>> {
