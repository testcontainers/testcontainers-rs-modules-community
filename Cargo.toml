[package]
name = "testcontainers-modules"
version = "0.12.0"
description = "Community maintained modules for Testcontainers for Rust"
categories = ["development-tools::testing"]
edition = "2021"
rust-version = "1.81"
repository = "https://github.com/testcontainers/testcontainers-rs-modules-community"
keywords = ["docker", "testcontainers"]
license = "MIT"

[package.metadata.docs.rs]
all-features = true
rustdoc-args = ["--cfg", "docsrs"]

[features]
default = []
azurite = []
blocking = ["testcontainers/blocking"]
watchdog = ["testcontainers/watchdog"]
http_wait = ["testcontainers/http_wait"]
properties-config = ["testcontainers/properties-config"]
json = ["serde", "serde_json"]
anvil = []
arrow_flightsql = []
clickhouse = ["http_wait"]
cncf_distribution = []
consul = []
dex = ["http_wait", "json"]
dynamodb = []
databend = ["http_wait"]
elastic_search = []
elasticmq = []
gitea = ["http_wait", "dep:rcgen"]
google_cloud_sdk_emulators = []
hashicorp_vault = ["http_wait"]
k3s = []
kafka = []
localstack = []
mariadb = []
meilisearch = ["http_wait", "dep:parse-display"]
minio = []
mongo = []
mosquitto = []
mssql_server = []
mysql = []
nats = []
neo4j = []
oracle = []
orientdb = []
openldap = ["dep:parse-display"]
parity = []
zitadel = ["http_wait"]
postgres = []
rabbitmq = []
redis = []
scylladb = []
solr = []
surrealdb = []
trufflesuite_ganachecli = []
victoria_metrics = []
valkey = []
zookeeper = []
cockroach_db = []
kwok = []
pulsar = []
rqlite = ["http_wait"]
weaviate = ["http_wait"]

[dependencies]
parse-display = { version = "0.10", optional = true, default-features = false, features = [
] }
rcgen = { version = "0.13.1", features = [
    "pem",
    "ring",
], default-features = false, optional = true }
serde = { version = "1.0.217", features = ["derive"], optional = true }
serde_json = { version = "1.0.138", optional = true }
testcontainers = { version = "0.24.0" }


[dev-dependencies]
alloy-network = "0.11.1"
alloy-provider = "0.11.1"
<<<<<<< HEAD
alloy-transport-http = "0.11.1"
arrow-flight = { version = "55.1.0", features = ["flight-sql-experimental"] }
=======
alloy-transport-http = "1.0.7"
>>>>>>> 4cf0ca80
async-nats = "0.39.0"
aws-config = "1.0.1"
aws-sdk-dynamodb = "1.2.0"
aws-sdk-s3 = "1.2.0"
aws-sdk-sqs = "1.2.0"
aws-types = "1.0.1"
bollard = "0.18.1"
databend-driver = "0.27.3"
futures = "0.3"
lapin = "2.3.1"
ldap3 = "0.11.5"
meilisearch-sdk = "0.28.0"
mongodb = "3.0.1"
mysql = "26.0.0"
neo4rs = "0.8.0"
oracle = "0.6.0"
postgres = "0.19.7"
pretty_env_logger = "0.5.0"
rdkafka = "0.37.0"
redis = { version = "0.29.0", features = ["json"] }
reqwest = { version = "0.12.5", features = [
    "blocking",
    "json",
    "rustls-tls",
    "rustls-tls-native-roots",
], default-features = false }
retry = "2.0.0"
rustls = { version = "0.23.2", features = ["ring"] }
scylla = "1.0.0"
serde = { version = "1.0.217", features = ["derive"] }
serde_json = { version = "1.0.138" }
surrealdb = { version = "2.2.1" }
tar = "0.4.40"
testcontainers = { version = "0.24.0", features = ["blocking"] }
# To use Tiberius on macOS, rustls is needed instead of native-tls
# https://github.com/prisma/tiberius/tree/v0.12.2#encryption-tlsssl
tiberius = { version = "0.12.3", default-features = false, features = [
    "tds73",
    "rustls",
] }
tokio = { version = "1", features = ["macros"] }
tokio-util = { version = "0.7.10", features = ["compat"] }
tokio-zookeeper = "0.4.0"
kube = { version = "0.99.0", default-features = false, features = [
    "client",
    "rustls-tls",
] }
k8s-openapi = { version = "0.24", features = ["v1_29"] }
clickhouse = { version = "0.13" }
vaultrs = "0.7.2"
openssl-sys = { version = "0.9.103", features = ["vendored"] }
native-tls = { version = "0.2.12", features = ["vendored"] }
pulsar = "6.3"
rqlite-rs = "0.6"
azure_core = "0.21.0"
azure_storage_blobs = "0.21.0"
azure_storage = "0.21.0"
base64 = "0.22.1"

[[example]]
name = "postgres"
required-features = ["postgres"]

[[example]]
name = "localstack"
required-features = ["localstack"]

[[example]]
name = "neo4j"
required-features = ["neo4j"]

[[example]]
name = "mssql_server"
required-features = ["mssql_server"]

[[example]]
name = "surrealdb"
required-features = ["surrealdb"]

[[example]]
name = "mongo"
required-features = ["mongo"]

[[example]]
name = "openldap"
required-features = ["openldap"]

[[example]]
name = "nats"
required-features = ["nats"]

[[example]]
name = "rqlite"
required-features = ["rqlite"]

[[example]]
name = "zitadel"
required-features = ["zitadel", "postgres"]

[[example]]
name = "azurite"
required-features = ["azurite"]<|MERGE_RESOLUTION|>--- conflicted
+++ resolved
@@ -82,12 +82,8 @@
 [dev-dependencies]
 alloy-network = "0.11.1"
 alloy-provider = "0.11.1"
-<<<<<<< HEAD
-alloy-transport-http = "0.11.1"
+alloy-transport-http = "1.0.7"
 arrow-flight = { version = "55.1.0", features = ["flight-sql-experimental"] }
-=======
-alloy-transport-http = "1.0.7"
->>>>>>> 4cf0ca80
 async-nats = "0.39.0"
 aws-config = "1.0.1"
 aws-sdk-dynamodb = "1.2.0"
